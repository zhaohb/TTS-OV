--- conflicted
+++ resolved
@@ -17,11 +17,7 @@
         bias=True,
         use_causal_conv=False,
     ):
-<<<<<<< HEAD
-        super(ResidualBlock, self).__init__()
-=======
         super().__init__()
->>>>>>> 3c0d1d06
         self.dropout = dropout
         # no future time stamps available
         if use_causal_conv:
