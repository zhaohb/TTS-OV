<p align="center"><img src="https://user-images.githubusercontent.com/1402048/52643646-c2102980-2edd-11e9-8c37-b72f3c89a640.png" data-canonical-src="![TTS banner](https://user-images.githubusercontent.com/1402048/52643646-c2102980-2edd-11e9-8c37-b72f3c89a640.png =250x250)
" width="320" height="95" /></p>

This project is a part of [Mozilla Common Voice](https://voice.mozilla.org/en). TTS aims a deep learning based Text2Speech engine, low in cost and high in quality. To begin with, you can hear a sample generated voice from [here](https://soundcloud.com/user-565970875/commonvoice-loc-sens-attn).

TTS includes two different model implementations which are based on [Tacotron](https://arxiv.org/abs/1703.10135) and [Tacotron2](https://arxiv.org/abs/1712.05884). Tacotron is smaller, efficient and easier to train but Tacotron2 provides better results, especially when it is combined with a Neural vocoder. Therefore, choose depending on your project requirements.

If you are new, you can also find [here](http://www.erogol.com/text-speech-deep-learning-architectures/) a brief post about TTS architectures and their comparisons.

## TTS Performance 
<p align="center"><img src="https://user-images.githubusercontent.com/1402048/56998082-36d43500-6baa-11e9-8ca3-6c91d3a747bf.png"/></p>

[Details...](https://github.com/mozilla/TTS/issues/186)

## Requirements and Installation
Highly recommended to use [miniconda](https://conda.io/miniconda.html) for easier installation.
  * python>=3.6
  * pytorch>=0.4.1
  * librosa
  * tensorboard
  * tensorboardX
  * matplotlib
  * unidecode

Install TTS using ```setup.py```. It will install all of the requirements automatically and make TTS available to all the python environment as an ordinary python module.

```python setup.py develop```

Or you can use ```requirements.txt``` to install the requirements only.

```pip install -r requirements.txt```

### Docker
A barebone `Dockerfile` exists at the root of the project, which should let you quickly setup the environment. By default, it will start the server and let you query it. Make sure to use `nvidia-docker` to use your GPUs. Make sure you follow the instructions in the [`server README`](server/README.md) before you build your image so that the server can find the model within the image.

```
docker build -t mozilla-tts .
nvidia-docker run -it --rm -p 5002:5002 mozilla-tts
```

## Checkpoints and Audio Samples
Check out [here](https://mycroft.ai/blog/available-voices/#the-human-voice-is-the-most-perfect-instrument-of-all-arvo-part) to compare the samples (except the first) below.

| Models        |Dataset | Commit            | Audio Sample  | Details |
| ------------- |:------:|:-----------------:|:--------------|:--------|
| [Tacotron-iter-62410](https://drive.google.com/open?id=1pjJNzENL3ZNps9n7k_ktGbpEl6YPIkcZ)|LJSpeech| [99d56f7](https://github.com/mozilla/TTS/tree/99d56f7e93ccd7567beb0af8fcbd4d24c48e59e9)           | [link](https://soundcloud.com/user-565970875/99d56f7-iter62410 )|First model with plain Tacotron implementation.|
| [Tacotron-iter-170K](https://drive.google.com/open?id=16L6JbPXj6MSlNUxEStNn28GiSzi4fu1j) |LJSpeech| [e00bc66](https://github.com/mozilla/TTS/tree/e00bc66) |[link](https://soundcloud.com/user-565970875/april-13-2018-07-06pm-e00bc66-iter170k)|More stable and longer trained model.|
| [Tacotron-iter-270K](https://drive.google.com/drive/folders/1Q6BKeEkZyxSGsocK2p_mqgzLwlNvbHFJ?usp=sharing)|LJSpeech|[256ed63](https://github.com/mozilla/TTS/tree/256ed63)|[link](https://soundcloud.com/user-565970875/sets/samples-1650226)|Stop-Token prediction is added, to detect end of speech.|
| [Tacotron-iter-120K](https://drive.google.com/open?id=1A5Hr6aSvfGgIiE20mBkpzyn3vvbR2APj) |LJSpeech| [bf7590](https://github.com/mozilla/TTS/tree/bf7590) | [link](https://soundcloud.com/user-565970875/sets/september-26-2018-bf7590) | Better for longer sentences |
|[Tacotron-iter-108K](https://drive.google.com/open?id=1deQ2akq9cuyreda0DgZOiBdydkbgseWP)| TWEB | [2810d57](https://github.com/mozilla/TTS/tree/2810d57) | [link](https://soundcloud.com/user-565970875/tweb-example-108k-iters-2810d57) | https://github.com/mozilla/TTS/issues/22 | 
|[Tacotron-iter-185K](https://drive.google.com/drive/folders/1GU8WGix98WrR3ayjoiirmmbLUZzwg4n0?usp=sharing) | LJSpeech | [db7f3d3](https://github.com/mozilla/TTS/tree/db7f3d3) | [link](https://soundcloud.com/user-565970875/sets/ljspeech-model-185k-iters-commit-db7f3d3) | [link](https://github.com/mozilla/TTS/issues/108) |
|[Tacotron2-iter-260K](https://drive.google.com/open?id=1FJRjGDAqWIyZRX4CsppaIPEW8UWXCWzF)|LJSpeech|[824c091](https://github.com/mozilla/TTS/tree/824c091)|[soundcloud](https://soundcloud.com/user-565970875/ljspeech-logistic-wavernn)|[link](https://github.com/mozilla/TTS/issues/153)|

## Example Model Outputs
Below you see Tacotron model state after 16K iterations with batch-size 32 with LJSpeech dataset.

> "Recent research at Harvard has shown meditating for as little as 8 weeks can actually increase the grey matter in the parts of the brain responsible for emotional regulation and learning."

Audio examples: [https://soundcloud.com/user-565970875](https://soundcloud.com/user-565970875)

![example_model_output](images/example_model_output.png?raw=true)

## Runtime
The most time-consuming part is the vocoder algorithm (Griffin-Lim) which runs on CPU. By setting its number of iterations lower, you might have faster execution with a small loss of quality. Some of the experimental values are below.

Sentence: "It took me quite a long time to develop a voice, and now that I have it I'm not going to be silent."

Audio length is approximately 6 secs.

| Time (secs) | System | # GL iters | Model
| ---- |:-------|:-----------| ---- |
|2.00|GTX1080Ti|30|Tacotron|
|3.01|GTX1080Ti|60|Tacotron|
|3.57|CPU|60|Tacotron|
|5.27|GTX1080Ti|60|Tacotron2|
|6.50|CPU|60|Tacotron2|


## Datasets and Data-Loading
TTS provides a generic dataloder easy to use for new datasets. You need to write an preprocessor function to integrade your own dataset.Check ```datasets/preprocess.py``` to see some examples. After the function, you need to set ```dataset``` field in ```config.json```. Do not forget other data related fields too.  

Some of the open-sourced datasets that we successfully applied TTS, are linked below.

- [LJ Speech](https://keithito.com/LJ-Speech-Dataset/)
- [Nancy](http://www.cstr.ed.ac.uk/projects/blizzard/2011/lessac_blizzard2011/)
- [TWEB](http://https://www.kaggle.com/bryanpark/the-world-english-bible-speech-dataset)
- [M-AI-Labs](http://www.caito.de/2019/01/the-m-ailabs-speech-dataset/)

## Training and Fine-tuning LJ-Speech
Here you can find a [CoLab](https://gist.github.com/erogol/97516ad65b44dbddb8cd694953187c5b) notebook for a hands-on example, training LJSpeech. Or you can manually follow the guideline below. 

To start with, split ```metadata.csv``` into train and validation subsets respectively ```metadata_train.csv``` and ```metadata_val.csv```. Note that for text-to-speech, validation performance might be misleading since the loss value does not directly measure the voice quality to the human ear and it also does not measure the attention module performance. Therefore, running the model with new sentences and listenning the results is the best way to go. 

```
shuf metadata.csv > metadata_shuf.csv
head -n 12000 metadata_shuf.csv > metadata_train.csv
tail -n 1100 metadata_shuf.csv > metadata_val.csv
```

To train a new model, you need to define your own ```config.json``` file (check the example) and call with the command below. You also set the model architecture in  ```config.json```.

```train.py --config_path config.json```

To fine-tune a model, use ```--restore_path```.

```train.py --config_path config.json --restore_path /path/to/your/model.pth.tar```

For multi-GPU training use ```distribute.py```. It enables process based multi-GPU training where each process uses a single GPU.

```CUDA_VISIBLE_DEVICES="0,1,4" distribute.py --config_path config.json```

Each run creates a new output folder and ```config.json``` is copied under this folder.

In case of any error or intercepted execution, if there is no checkpoint yet under the output folder, the whole folder is going to be removed.

You can also enjoy Tensorboard,  if you point Tensorboard argument```--logdir``` to the experiment folder.

## Testing
Best way to test your network is to use Notebooks under ```notebooks``` folder.

## Contact/Getting Help
- [Wiki](https://github.com/mozilla/TTS/wiki)

- [Discourse Forums](https://discourse.mozilla.org/c/tts) - If your question is not addressed in the Wiki, the Discourse Forums is the next place to look. They contain conversations on General Topics, Using TTS, and TTS Development.

- [Issues](https://github.com/mozilla/TTS/issues) - Finally, if all else fails, you can open an issue in our repo.

<!--## What is new with TTS
If you train TTS with LJSpeech dataset, you start to hear reasonable results after 12.5K iterations with batch size 32. This is the fastest training with character-based methods up to our knowledge. Out implementation is also quite robust against long sentences.
- Location sensitive attention ([ref](https://arxiv.org/pdf/1506.07503.pdf)). Attention is a vital part of text2speech models. Therefore, it is important to use an attention mechanism that suits the diagonal nature of the problem where the output strictly aligns with the text monotonically. Location sensitive attention performs better by looking into the previous alignment vectors and learns diagonal attention more easily. Yet, I believe there is a good space for research at this front to find a better solution.
- Attention smoothing with sigmoid ([ref](https://arxiv.org/pdf/1506.07503.pdf)). Attention weights are computed by normalized sigmoid values instead of softmax for sharper values. That enables the model to pick multiple highly scored inputs for alignments while reducing the noise.
- Weight decay ([ref](http://www.fast.ai/2018/07/02/adam-weight-decay/)). After a certain point of the training, you might observe the model over-fitting. That is, the model is able to pronounce words probably better but the quality of the speech quality gets lower and sometimes attention alignment gets disoriented.
- Stop token prediction with an additional module. The original Tacotron model does not propose a stop token to stop the decoding process. Therefore, you need to use heuristic measures to stop the decoder. Here, we prefer to use additional layers at the end to decide when to stop.
- Applying sigmoid to the model outputs. Since the output values are expected to be in the range [0, 1], we apply sigmoid to make things easier to approximate the expected output distribution.
- Phoneme based training is enabled for easier learning and robust pronunciation. It also makes easier to adapt TTS to the most languages without worrying about language specific characters.
- Configurable attention windowing at inference-time for robust alignment. It enforces network to only consider a certain window of encoder steps per iteration.
- Detailed Tensorboard stats for activation, weight and gradient values per layer. It is useful to detect defects and compare networks.
- Constant history window. Instead of using only the last frame of predictions, define a constant history queue. It enables training with gradually decreasing prediction frame (r=5 -> r=1) by only changing the last layer. For instance, you can train the model with r=5 and then fine-tune it with r=1 without any performance loss. It also solves well-known PreNet problem [#50](https://github.com/mozilla/TTS/issues/50). 
- Initialization of hidden decoder states with Embedding layers instead of zero initialization. 
One common question is to ask why we don't use Tacotron2 architecture. According to our ablation experiments, nothing, except Location Sensitive Attention, improves the performance, given the increase in the model size.
Please feel free to offer new changes and pull things off. We are happy to discuss and make things better.
-->

## Major TODOs
- [x] Implement the model.
- [x] Generate human-like speech on LJSpeech dataset.
- [x] Generate human-like speech on a different dataset (Nancy) (TWEB).
- [x] Train TTS with r=1 successfully.
<<<<<<< HEAD
- [x] Enable process based distributed training. Similar [to] (https://github.com/fastai/imagenet-fast/).
- [ ] Adapting Neural Vocoder. The most active work is [here] (https://github.com/erogol/WaveRNN)
=======
- [x] Enable process based distributed training. Similar to (https://github.com/fastai/imagenet-fast/).
- [x] Adapting Neural Vocoder. TTS works with (https://github.com/erogol/WaveRNN)
>>>>>>> 9ff7151d
- [ ] Multi-speaker embedding.
- [ ] Model optimization (model export, prunning etc.)

<!--## References
- [Efficient Neural Audio Synthesis](https://arxiv.org/pdf/1802.08435.pdf)
- [Attention-Based models for speech recognition](https://arxiv.org/pdf/1506.07503.pdf)
- [Generating Sequences With Recurrent Neural Networks](https://arxiv.org/pdf/1308.0850.pdf)
- [Char2Wav: End-to-End Speech Synthesis](https://openreview.net/pdf?id=B1VWyySKx)
- [VoiceLoop: Voice Fitting and Synthesis via a Phonological Loop](https://arxiv.org/pdf/1707.06588.pdf)
- [WaveRNN](https://arxiv.org/pdf/1802.08435.pdf)
- [Faster WaveNet](https://arxiv.org/abs/1611.09482)
- [Parallel WaveNet](https://arxiv.org/abs/1711.10433)
-->

### Precursor implementations
- https://github.com/keithito/tacotron (Dataset and Test processing)
- https://github.com/r9y9/tacotron_pytorch (Initial Tacotron architecture)<|MERGE_RESOLUTION|>--- conflicted
+++ resolved
@@ -146,13 +146,8 @@
 - [x] Generate human-like speech on LJSpeech dataset.
 - [x] Generate human-like speech on a different dataset (Nancy) (TWEB).
 - [x] Train TTS with r=1 successfully.
-<<<<<<< HEAD
-- [x] Enable process based distributed training. Similar [to] (https://github.com/fastai/imagenet-fast/).
-- [ ] Adapting Neural Vocoder. The most active work is [here] (https://github.com/erogol/WaveRNN)
-=======
 - [x] Enable process based distributed training. Similar to (https://github.com/fastai/imagenet-fast/).
 - [x] Adapting Neural Vocoder. TTS works with (https://github.com/erogol/WaveRNN)
->>>>>>> 9ff7151d
 - [ ] Multi-speaker embedding.
 - [ ] Model optimization (model export, prunning etc.)
 
